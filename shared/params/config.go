--- conflicted
+++ resolved
@@ -10,17 +10,6 @@
 // BeaconChainConfig contains constant configs for node to participate in beacon chain.
 type BeaconChainConfig struct {
 	// Misc constants.
-<<<<<<< HEAD
-	ShardCount                  uint64 `yaml:"SHARD_COUNT"`                    // ShardCount is the number of shard chains in Ethereum 2.0.
-	TargetCommitteeSize         uint64 `yaml:"TARGET_COMMITTEE_SIZE"`          // TargetCommitteeSize is the number of validators in a committee when the chain is healthy.
-	MaxIndicesPerAttestation    uint64 `yaml:"MAX_INDICES_PER_ATTESTATION"`    // MaxIndicesPerAttestation is used to determine how many validators participate in an attestation.
-	MinPerEpochChurnLimit       uint64 `yaml:"MIN_PER_EPOCH_CHURN_LIMIT"`      // MinPerEpochChurnLimit is the minimum amount of churn allotted for validator rotations.
-	ChurnLimitQuotient          uint64 `yaml:"CHURN_LIMIT_QUOTIENT"`           // ChurnLimitQuotient is used to determine the limit of how many validators can rotate per epoch.
-	BaseRewardsPerEpoch         uint64 `yaml:"BASE_REWARDS_PER_EPOCH"`         // BaseRewardsPerEpoch is used to calculate the per epoch rewards.
-	ShuffleRoundCount           uint64 `yaml:"SHUFFLE_ROUND_COUNT"`            // ShuffleRoundCount is used for retrieving the permuted index.
-	GenesisActiveValidatorCount uint64 `yaml:"GENESIS_ACTIVE_VALIDATOR_COUNT"` // GenesisActiveValidatorCount is minimal number of validators needed to bootstrap beacon chain.
-	MinGenesisTime              uint64 `yaml:"MIN_GENESIS_TIME"`               // MinGenesisTime is the date and time in which the beacon chain is considered to begin.
-=======
 	ShardCount                     uint64 `yaml:"SHARD_COUNT"`                        // ShardCount is the number of shard chains in Ethereum 2.0.
 	TargetCommitteeSize            uint64 `yaml:"TARGET_COMMITTEE_SIZE"`              // TargetCommitteeSize is the number of validators in a committee when the chain is healthy.
 	MaxIndicesPerAttestation       uint64 `yaml:"MAX_INDICES_PER_ATTESTATION"`        // MaxIndicesPerAttestation is used to determine how many validators participate in an attestation.
@@ -32,7 +21,6 @@
 	MinGenesisActiveValidatorCount uint64 `yaml:"MIN_GENESIS_ACTIVE_VALIDATOR_COUNT"` // MinGenesisActiveValidatorCount defines how many validator deposits needed to kick off beacon chain.
 	MinGenesisTime                 uint64 `yaml:"MIN_GENESIS_TIME"`                   // MinGenesisTime is the time that needed to pass before kicking off beacon chain. Currently set to Jan/3/2020.
 	JustificationBitsLength        uint64 `yaml:"JUSTIFICATION_BITS_LENGTH"`          // JustificationBitsLength defines the length in bytes of the justification bits.
->>>>>>> 2d09a1e5
 
 	// Deposit contract constants.
 	DepositContractTreeDepth uint64 `yaml:"DEPOSIT_CONTRACT_TREE_DEPTH"` // Depth of the Merkle trie of deposits in the validator deposit contract on the PoW chain.
@@ -123,17 +111,6 @@
 
 var defaultBeaconConfig = &BeaconChainConfig{
 	// Misc constant.
-<<<<<<< HEAD
-	ShardCount:                  1024,
-	TargetCommitteeSize:         128,
-	MaxIndicesPerAttestation:    4096,
-	MinPerEpochChurnLimit:       4,
-	ChurnLimitQuotient:          1 << 16,
-	BaseRewardsPerEpoch:         5,
-	ShuffleRoundCount:           90,
-	GenesisActiveValidatorCount: 1 << 16,
-	MinGenesisTime:              1578009600, //(Jan 3, 2020)
-=======
 	ShardCount:                     1024,
 	TargetCommitteeSize:            128,
 	MaxIndicesPerAttestation:       4096,
@@ -145,7 +122,6 @@
 	MinGenesisActiveValidatorCount: 65536,
 	MinGenesisTime:                 1578009600,
 	JustificationBitsLength:        4,
->>>>>>> 2d09a1e5
 
 	// Deposit contract constants.
 	DepositContractTreeDepth: 32,
@@ -322,11 +298,7 @@
 	minimalConfig.DomainDeposit = 3
 	minimalConfig.DomainVoluntaryExit = 4
 	minimalConfig.DomainTransfer = 5
-<<<<<<< HEAD
-	minimalConfig.GenesisActiveValidatorCount = 64
-=======
 	minimalConfig.MinGenesisTime = 0
->>>>>>> 2d09a1e5
 
 	return &minimalConfig
 }
