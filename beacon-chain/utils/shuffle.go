// Package utils defines utility functions for the beacon-chain.
package utils

import (
	"errors"
	"fmt"

	"github.com/ethereum/go-ethereum/common"
	"github.com/prysmaticlabs/prysm/shared/bytesutil"
	"github.com/prysmaticlabs/prysm/shared/hashutil"
	"github.com/prysmaticlabs/prysm/shared/params"
)

const seedSize = int8(32)
const roundSize = int8(1)
const positionWindowSize = int8(4)
const pivotViewSize = seedSize + roundSize
const totalSize = seedSize + roundSize + positionWindowSize
const maxShuffleListSize = 1 << 40

// ShuffleIndices returns a list of pseudorandomly sampled
// indices. This is used to shuffle validators on ETH2.0 beacon chain.
func ShuffleIndices(seed common.Hash, indicesList []uint64) ([]uint64, error) {
	// Each entropy is consumed from the seed in randBytes chunks.
	randBytes := params.BeaconConfig().RandBytes

	maxValidatorsPerRandBytes := params.BeaconConfig().MaxNumLog2Validators / randBytes
	upperBound := 1<<(randBytes*maxValidatorsPerRandBytes) - 1
	// Since we are consuming randBytes of entropy at a time in the loop,
	// we have a bias at 2**24, this check defines our max list size and is used to remove the bias.
	// more info on modulo bias: https://stackoverflow.com/questions/10984974/why-do-people-say-there-is-modulo-bias-when-using-a-random-number-generator.
	if len(indicesList) >= upperBound {
		return nil, errors.New("input list exceeded upper bound and reached modulo bias")
	}

	// Rehash the seed to obtain a new pattern of bytes.
	hashSeed := hashutil.Hash(seed[:])
	totalCount := len(indicesList)
	index := 0
	for index < totalCount-1 {
		// Iterate through the hashSeed bytes in chunks of size randBytes.
		for i := 0; i < 32-(32%int(randBytes)); i += int(randBytes) {
			// Determine the number of indices remaining and exit if last index reached.
			remaining := totalCount - index
			if remaining == 1 {
				break
			}
			// Read randBytes of hashSeed as a maxValidatorsPerRandBytes x randBytes big-endian integer.
			randChunk := hashSeed[i : i+int(randBytes)]
			var randValue int
			for j := 0; j < int(randBytes); j++ {
				randValue |= int(randChunk[j])
			}

			// Sample values greater than or equal to sampleMax will cause
			// modulo bias when mapped into the remaining range.
			randMax := upperBound - upperBound%remaining

			// Perform swap if the consumed entropy will not cause modulo bias.
			if randValue < randMax {
				// Select replacement index from the current index.
				replacementIndex := (randValue % remaining) + index
				indicesList[index], indicesList[replacementIndex] = indicesList[replacementIndex], indicesList[index]
				index++
			}
		}
	}
	return indicesList, nil
}

// SplitIndices splits a list into n pieces.
func SplitIndices(l []uint64, n uint64) [][]uint64 {
	var divided [][]uint64
	var lSize = uint64(len(l))
	for i := uint64(0); i < n; i++ {
		start := SplitOffset(lSize, n, i)
		end := SplitOffset(lSize, n, i+1)
		divided = append(divided, l[start:end])
	}
	return divided
}

<<<<<<< HEAD
// PermutedIndex Return `p(index)` in a pseudorandom permutation `p` of `0...list_size - 1` with ``seed`` as entropy.
//     Utilizes 'swap or not' shuffling
// in this implementation we are allocating the memory with the seed that stays constant between iterations instead
// of reallocating it each iteration as in spec.
//	this implementation is based on the original implementation from protolambda, https://github.com/protolambda/eth2-shuffle
//
// Spec pseudocode definition:
// def get_permuted_index(index: int, list_size: int, seed: Bytes32) -> int:
//     """
//     Return `p(index)` in a pseudorandom permutation `p` of `0...list_size - 1` with ``seed`` as entropy.
//     Utilizes 'swap or not' shuffling found in
//     https://link.springer.com/content/pdf/10.1007%2F978-3-642-32009-5_1.pdf
//     See the 'generalized domain' algorithm on page 3.
//     """
//     assert index < list_size
//     assert list_size <= 2**40
//     for round in range(SHUFFLE_ROUND_COUNT):
//         pivot = bytes_to_int(hash(seed + int_to_bytes1(round))[0:8]) % list_size
//         flip = (pivot - index) % list_size
//         position = max(index, flip)
//         source = hash(seed + int_to_bytes1(round) + int_to_bytes4(position // 256))
//         byte = source[(position % 256) // 8]
//         bit = (byte >> (position % 8)) % 2
//         index = flip if bit else index
//     return index
func PermutedIndex(index uint64, listSize uint64, seed [32]byte) (uint64, error) {
	if params.BeaconConfig().ShuffleRoundCount == 0 {
		return index, nil
	}
	if index >= listSize {
		return 0, fmt.Errorf("input index %d out of bounds: %d",
			index, listSize)
	}
	if listSize > maxShuffleListSize {
		return 0, fmt.Errorf("list size %d out of bounds",
			listSize)
	}
	buf := make([]byte, totalSize, totalSize)
	// Seed is always the first 32 bytes of the hash input, we never have to change this part of the buffer.
	copy(buf[:32], seed[:])
	for round := uint8(0); round < uint8(params.BeaconConfig().ShuffleRoundCount); round++ {
		buf[seedSize] = round
		hash := hashutil.Hash(buf[:pivotViewSize])
		hash8 := hash[:8]
		pivot := bytesutil.FromBytes8(hash8) % listSize
		flip := (pivot - index) % listSize
		// spec: position = max(index, flip)
		// Consider every pair only once by picking the highest pair index to retrieve randomness.
		position := index
		if flip > position {
			position = flip
		}
		// add position except its last byte to []buf for randomness,
		// it will be used later to select a bit from the resulting hash.
		p4b := bytesutil.Bytes4(position >> 8)
		copy(buf[pivotViewSize:], p4b[:])
		source := hashutil.Hash(buf)
		// Effectively keep the first 5 bits of the byte value of the position,
		//  and use it to retrieve one of the 32 (= 2^5) bytes of the hash.
		byteV := source[(position&0xff)>>3]
		// Using the last 3 bits of the position-byte, determine which bit to get from the hash-byte (8 bits, = 2^3)
		bitV := (byteV >> (position & 0x7)) & 0x1
		//index = flip if bit else index
		if bitV == 1 {
			index = flip
		}

	}
	return index, nil
=======
// SplitOffset returns (listsize * index) / chunks
//
// Spec pseudocode definition:
// def get_split_offset(list_size: int, chunks: int, index: int) -> int:
//     """
//     Returns a value such that for a list L, chunk count k and index i,
//     split(L, k)[i] == L[get_split_offset(len(L), k, i): get_split_offset(len(L), k, i+1)]
//     """
//     return (list_size * index) // chunks
func SplitOffset(listSize uint64, chunks uint64, index uint64) uint64 {
	return (listSize * index) / chunks
>>>>>>> 6cdf27c3
}<|MERGE_RESOLUTION|>--- conflicted
+++ resolved
@@ -80,7 +80,6 @@
 	return divided
 }
 
-<<<<<<< HEAD
 // PermutedIndex Return `p(index)` in a pseudorandom permutation `p` of `0...list_size - 1` with ``seed`` as entropy.
 //     Utilizes 'swap or not' shuffling
 // in this implementation we are allocating the memory with the seed that stays constant between iterations instead
@@ -150,7 +149,8 @@
 
 	}
 	return index, nil
-=======
+}
+
 // SplitOffset returns (listsize * index) / chunks
 //
 // Spec pseudocode definition:
@@ -162,5 +162,4 @@
 //     return (list_size * index) // chunks
 func SplitOffset(listSize uint64, chunks uint64, index uint64) uint64 {
 	return (listSize * index) / chunks
->>>>>>> 6cdf27c3
 }