package blockchain

import (
	"context"
	"encoding/binary"
	"math/big"
	"reflect"
	"strings"
	"testing"
	"time"

	"github.com/prysmaticlabs/prysm/beacon-chain/core/helpers"

	"github.com/prysmaticlabs/go-ssz"
	"github.com/prysmaticlabs/prysm/beacon-chain/attestation"
	b "github.com/prysmaticlabs/prysm/beacon-chain/core/blocks"
	"github.com/prysmaticlabs/prysm/beacon-chain/core/state"
	v "github.com/prysmaticlabs/prysm/beacon-chain/core/validators"
	"github.com/prysmaticlabs/prysm/beacon-chain/internal"
	pb "github.com/prysmaticlabs/prysm/proto/beacon/p2p/v1"
	"github.com/prysmaticlabs/prysm/shared/blockutil"
	"github.com/prysmaticlabs/prysm/shared/bytesutil"
	"github.com/prysmaticlabs/prysm/shared/featureconfig"
	"github.com/prysmaticlabs/prysm/shared/hashutil"
	"github.com/prysmaticlabs/prysm/shared/params"
	"github.com/prysmaticlabs/prysm/shared/testutil"
	"github.com/prysmaticlabs/prysm/shared/trieutil"
	logTest "github.com/sirupsen/logrus/hooks/test"
)

// Ensure ChainService implements interfaces.
var _ = BlockProcessor(&ChainService{})

func initBlockStateRoot(t *testing.T, block *pb.BeaconBlock, chainService *ChainService) {
	parentRoot := bytesutil.ToBytes32(block.ParentRoot)
	parent, err := chainService.beaconDB.Block(parentRoot)
	if err != nil {
		t.Fatal(err)
	}
	beaconState, err := chainService.beaconDB.HistoricalStateFromSlot(context.Background(), parent.Slot, parentRoot)
	if err != nil {
		t.Fatalf("Unable to retrieve state %v", err)
	}

	computedState, err := chainService.AdvanceState(context.Background(), beaconState, block)
	if err != nil {
		t.Fatalf("could not apply block state transition: %v", err)
	}

	stateRoot, err := hashutil.HashProto(computedState)
	if err != nil {
		t.Fatalf("could not tree hash state: %v", err)
	}
	block.StateRoot = stateRoot[:]
	t.Logf("state root after block: %#x", stateRoot)
}

func TestReceiveBlock_FaultyPOWChain(t *testing.T) {
	db := internal.SetupDB(t)
	defer internal.TeardownDB(t, db)
	chainService := setupBeaconChain(t, db, nil)
	unixTime := uint64(time.Now().Unix())
	deposits, _ := testutil.SetupInitialDeposits(t, 100, false)
	if err := db.InitializeState(context.Background(), unixTime, deposits, nil); err != nil {
		t.Fatalf("Could not initialize beacon state to disk: %v", err)
	}

	if err := SetSlotInState(chainService, 1); err != nil {
		t.Fatal(err)
	}

	parentBlock := &pb.BeaconBlock{
		Slot: 1,
	}

	parentRoot, err := blockutil.BlockSigningRoot(parentBlock)
	if err != nil {
		t.Fatalf("Unable to tree hash block %v", err)
	}

	if err := chainService.beaconDB.SaveBlock(parentBlock); err != nil {
		t.Fatalf("Unable to save block %v", err)
	}

	block := &pb.BeaconBlock{
		Slot:       2,
		ParentRoot: parentRoot[:],
		Body: &pb.BeaconBlockBody{
			Eth1Data: &pb.Eth1Data{
				DepositRoot: []byte("a"),
				BlockHash:   []byte("b"),
			},
		},
	}

	if err := chainService.beaconDB.SaveBlock(block); err != nil {
		t.Fatal(err)
	}
	if _, err := chainService.ReceiveBlock(context.Background(), block); err == nil {
		t.Errorf("Expected receive block to fail, received nil: %v", err)
	}
}

func TestReceiveBlock_ProcessCorrectly(t *testing.T) {
	featureconfig.InitFeatureConfig(&featureconfig.FeatureFlagConfig{
		EnableCheckBlockStateRoot: false,
	})
	hook := logTest.NewGlobal()
	db := internal.SetupDB(t)
	defer internal.TeardownDB(t, db)
	ctx := context.Background()

	chainService := setupBeaconChain(t, db, nil)
	deposits, privKeys := testutil.SetupInitialDeposits(t, 100, true)
	beaconState, err := state.GenesisBeaconState(deposits, 0, nil)
	if err != nil {
		t.Fatalf("Can't generate genesis state: %v", err)
	}
	beaconState.LatestStateRoots = make([][]byte, params.BeaconConfig().SlotsPerHistoricalRoot)
	genesis := b.NewGenesisBlock([]byte{})
	bodyRoot, err := ssz.HashTreeRoot(genesis.Body)
	if err != nil {
		t.Fatal(err)
	}
	beaconState.LatestBlockHeader = &pb.BeaconBlockHeader{
		Slot:       genesis.Slot,
		ParentRoot: genesis.ParentRoot,
		BodyRoot:   bodyRoot[:],
	}
	if err := chainService.beaconDB.SaveBlock(genesis); err != nil {
		t.Fatalf("Could not save block to db: %v", err)
	}
	parentRoot, err := blockutil.BlockSigningRoot(genesis)
	if err != nil {
		t.Fatal(err)
	}

	if err := db.SaveHistoricalState(ctx, beaconState, parentRoot); err != nil {
		t.Fatal(err)
	}

	if err := chainService.beaconDB.UpdateChainHead(ctx, genesis, beaconState); err != nil {
		t.Fatal(err)
	}

	beaconState.Slot++
	epoch := helpers.CurrentEpoch(beaconState)
	randaoReveal, err := helpers.CreateRandaoReveal(beaconState, epoch, privKeys)
	if err != nil {
		t.Fatal(err)
	}

	block := &pb.BeaconBlock{
		Slot:       beaconState.Slot,
		ParentRoot: parentRoot[:],
		Body: &pb.BeaconBlockBody{
			Eth1Data: &pb.Eth1Data{
				DepositRoot: []byte("a"),
				BlockHash:   []byte("b"),
			},
			RandaoReveal: randaoReveal,
			Attestations: nil,
		},
	}

	if err := chainService.beaconDB.SaveJustifiedBlock(block); err != nil {
		t.Fatal(err)
	}
	if err := chainService.beaconDB.SaveFinalizedBlock(block); err != nil {
		t.Fatal(err)
	}
	if err := chainService.beaconDB.SaveBlock(block); err != nil {
		t.Fatal(err)
	}
	if _, err := chainService.ReceiveBlock(context.Background(), block); err != nil {
		t.Errorf("Block failed processing: %v", err)
	}
	testutil.AssertLogsContain(t, hook, "Finished processing beacon block")
}

func TestReceiveBlock_UsesParentBlockState(t *testing.T) {
	featureconfig.InitFeatureConfig(&featureconfig.FeatureFlagConfig{
		EnableCheckBlockStateRoot: false,
	})
	hook := logTest.NewGlobal()
	db := internal.SetupDB(t)
	defer internal.TeardownDB(t, db)
	ctx := context.Background()

	chainService := setupBeaconChain(t, db, nil)
	deposits, _ := testutil.SetupInitialDeposits(t, 100, false)
	beaconState, err := state.GenesisBeaconState(deposits, 0, nil)
	if err != nil {
		t.Fatalf("Can't generate genesis state: %v", err)
	}
	beaconState.LatestStateRoots = make([][]byte, params.BeaconConfig().SlotsPerHistoricalRoot)
	genesis := b.NewGenesisBlock([]byte{})
	bodyRoot, err := ssz.HashTreeRoot(genesis.Body)
	if err != nil {
		t.Fatal(err)
	}
	beaconState.LatestBlockHeader = &pb.BeaconBlockHeader{
		Slot:       genesis.Slot,
		ParentRoot: genesis.ParentRoot,
		BodyRoot:   bodyRoot[:],
	}

	parentHash, genesisBlock := setupGenesisBlock(t, chainService)
	if err := chainService.beaconDB.UpdateChainHead(ctx, genesisBlock, beaconState); err != nil {
		t.Fatal(err)
	}
	if err := chainService.beaconDB.SaveHistoricalState(ctx, beaconState, parentHash); err != nil {
		t.Fatal(err)
	}
	parentRoot, err := ssz.SigningRoot(beaconState.LatestBlockHeader)
	if err != nil {
		t.Fatal(err)
	}
	// We ensure the block uses the right state parent if its ancestor is not block.Slot-1.
	block := &pb.BeaconBlock{
		Slot:       beaconState.Slot + 4,
		StateRoot:  []byte{},
		ParentRoot: parentRoot[:],
		Body: &pb.BeaconBlockBody{
			Eth1Data: &pb.Eth1Data{
				DepositRoot: []byte("a"),
				BlockHash:   []byte("b"),
			},
			RandaoReveal: []byte{},
			Attestations: nil,
		},
	}
	if err := chainService.beaconDB.SaveBlock(block); err != nil {
		t.Fatal(err)
	}
	if _, err := chainService.ReceiveBlock(context.Background(), block); err != nil {
		t.Errorf("Block failed processing: %v", err)
	}
	testutil.AssertLogsContain(t, hook, "Finished processing beacon block")
}

func TestReceiveBlock_DeletesBadBlock(t *testing.T) {
	featureconfig.InitFeatureConfig(&featureconfig.FeatureFlagConfig{
		EnableCheckBlockStateRoot: false,
	})
	db := internal.SetupDB(t)
	defer internal.TeardownDB(t, db)
	ctx := context.Background()

	attsService := attestation.NewAttestationService(
		context.Background(),
		&attestation.Config{BeaconDB: db})
	chainService := setupBeaconChain(t, db, attsService)
	deposits, _ := testutil.SetupInitialDeposits(t, 100, false)
	beaconState, err := state.GenesisBeaconState(deposits, 0, nil)
	if err != nil {
		t.Fatalf("Can't generate genesis state: %v", err)
	}
	beaconState.LatestStateRoots = make([][]byte, params.BeaconConfig().SlotsPerHistoricalRoot)
	genesis := b.NewGenesisBlock([]byte{})
	bodyRoot, err := ssz.HashTreeRoot(genesis.Body)
	if err != nil {
		t.Fatal(err)
	}
	beaconState.LatestBlockHeader = &pb.BeaconBlockHeader{
		Slot:       genesis.Slot,
		ParentRoot: genesis.ParentRoot,
		BodyRoot:   bodyRoot[:],
	}

	parentHash, genesisBlock := setupGenesisBlock(t, chainService)
	if err := chainService.beaconDB.UpdateChainHead(ctx, genesisBlock, beaconState); err != nil {
		t.Fatal(err)
	}
	if err := chainService.beaconDB.SaveHistoricalState(ctx, beaconState, parentHash); err != nil {
		t.Fatal(err)
	}

	beaconState.Slot++

	parentRoot, err := ssz.SigningRoot(beaconState.LatestBlockHeader)
	if err != nil {
		t.Fatal(err)
	}
	block := &pb.BeaconBlock{
		Slot:       beaconState.Slot,
		StateRoot:  []byte{},
		ParentRoot: parentRoot[:],
		Body: &pb.BeaconBlockBody{
			Eth1Data: &pb.Eth1Data{
				DepositRoot: []byte("a"),
				BlockHash:   []byte("b"),
			},
			RandaoReveal: []byte{},
			Attestations: []*pb.Attestation{{
				Data: &pb.AttestationData{
					TargetEpoch: 5,
				},
			}},
		},
	}

	blockRoot, err := blockutil.BlockSigningRoot(block)
	if err != nil {
		t.Fatal(err)
	}

	_, err = chainService.ReceiveBlock(context.Background(), block)
	switch err.(type) {
	case *BlockFailedProcessingErr:
		t.Log("Block failed processing as expected")
	default:
		t.Errorf("Expected block processing to fail, received: %v", err)
	}

	savedBlock, err := db.Block(blockRoot)
	if err != nil {
		t.Fatal(err)
	}
	if savedBlock != nil {
		t.Errorf("Expected bad block to have been deleted, received: %v", savedBlock)
	}
	// We also verify the block has been blacklisted.
	if !db.IsEvilBlockHash(blockRoot) {
		t.Error("Expected block root to have been blacklisted")
	}
	featureconfig.InitFeatureConfig(&featureconfig.FeatureFlagConfig{
		EnableCheckBlockStateRoot: true,
	})
}

func TestReceiveBlock_CheckBlockStateRoot_GoodState(t *testing.T) {
	hook := logTest.NewGlobal()
	db := internal.SetupDB(t)
	defer internal.TeardownDB(t, db)
	ctx := context.Background()

	attsService := attestation.NewAttestationService(
		context.Background(),
		&attestation.Config{BeaconDB: db})
	chainService := setupBeaconChain(t, db, attsService)
	deposits, privKeys := testutil.SetupInitialDeposits(t, 100, true)
	beaconState, err := state.GenesisBeaconState(deposits, 0, nil)
	if err != nil {
		t.Fatalf("Can't generate genesis state: %v", err)
	}
	genesis := b.NewGenesisBlock([]byte{})
	bodyRoot, err := ssz.HashTreeRoot(genesis.Body)
	if err != nil {
		t.Fatal(err)
	}
	beaconState.LatestStateRoots = make([][]byte, params.BeaconConfig().SlotsPerHistoricalRoot)
	beaconState.LatestBlockHeader = &pb.BeaconBlockHeader{
		Slot:       genesis.Slot,
		ParentRoot: genesis.ParentRoot,
		BodyRoot:   bodyRoot[:],
	}
	parentHash, genesisBlock := setupGenesisBlock(t, chainService)
	if err := chainService.beaconDB.SaveHistoricalState(ctx, beaconState, parentHash); err != nil {
		t.Fatal(err)
	}
	beaconState.Slot++
	if err := chainService.beaconDB.UpdateChainHead(ctx, genesisBlock, beaconState); err != nil {
		t.Fatal(err)
	}

	beaconState.Slot++
	parentRoot, err := blockutil.BlockSigningRoot(genesis)
	if err != nil {
		t.Fatal(err)
	}
	epoch := helpers.CurrentEpoch(beaconState)
	randaoReveal, err := helpers.CreateRandaoReveal(beaconState, epoch, privKeys)
	if err != nil {
		t.Fatal(err)
	}

	goodStateBlock := &pb.BeaconBlock{
		Slot:       beaconState.Slot,
		ParentRoot: parentRoot[:],
		Body: &pb.BeaconBlockBody{
			Eth1Data:     &pb.Eth1Data{},
			RandaoReveal: randaoReveal,
		},
	}
	beaconState.Slot--
	initBlockStateRoot(t, goodStateBlock, chainService)

	if err := chainService.beaconDB.SaveBlock(goodStateBlock); err != nil {
		t.Fatal(err)
	}

	_, err = chainService.ReceiveBlock(context.Background(), goodStateBlock)
	if err != nil {
		t.Fatalf("error exists for good block %v", err)
	}
	testutil.AssertLogsContain(t, hook, "Executing state transition")
}

func TestReceiveBlock_CheckBlockStateRoot_BadState(t *testing.T) {
	db := internal.SetupDB(t)
	defer internal.TeardownDB(t, db)
	ctx := context.Background()
	chainService := setupBeaconChain(t, db, nil)
	deposits, privKeys := testutil.SetupInitialDeposits(t, 100, true)
	beaconState, err := state.GenesisBeaconState(deposits, 0, nil)
	if err != nil {
		t.Fatalf("Can't generate genesis state: %v", err)
	}
	genesis := b.NewGenesisBlock([]byte{})
	bodyRoot, err := ssz.HashTreeRoot(genesis.Body)
	if err != nil {
		t.Fatal(err)
	}
	beaconState.LatestStateRoots = make([][]byte, params.BeaconConfig().SlotsPerHistoricalRoot)
	beaconState.LatestBlockHeader = &pb.BeaconBlockHeader{
		Slot:       genesis.Slot,
		ParentRoot: genesis.ParentRoot,
		BodyRoot:   bodyRoot[:],
	}
	parentHash, genesisBlock := setupGenesisBlock(t, chainService)
	if err := chainService.beaconDB.SaveHistoricalState(ctx, beaconState, parentHash); err != nil {
		t.Fatal(err)
	}
	beaconState.Slot++
	if err := chainService.beaconDB.UpdateChainHead(ctx, genesisBlock, beaconState); err != nil {
		t.Fatal(err)
	}

	beaconState.Slot++
	parentRoot, err := blockutil.BlockSigningRoot(genesis)
	if err != nil {
		t.Fatal(err)
	}
	epoch := helpers.CurrentEpoch(beaconState)
	randaoReveal, err := helpers.CreateRandaoReveal(beaconState, epoch, privKeys)
	if err != nil {
		t.Fatal(err)
	}

	invalidStateBlock := &pb.BeaconBlock{
		Slot:       beaconState.Slot,
		StateRoot:  []byte{'b', 'a', 'd', ' ', 'h', 'a', 's', 'h'},
		ParentRoot: parentRoot[:],
		Body: &pb.BeaconBlockBody{
			Eth1Data:     &pb.Eth1Data{},
			RandaoReveal: randaoReveal,
		},
	}
	beaconState.Slot--

	_, err = chainService.ReceiveBlock(context.Background(), invalidStateBlock)
	if err == nil {
		t.Fatal("no error for wrong block state root")
	}
	if !strings.Contains(err.Error(), "beacon state root is not equal to block state root: ") {
		t.Fatal(err)
	}
}

func TestReceiveBlock_RemovesPendingDeposits(t *testing.T) {
	hook := logTest.NewGlobal()
	db := internal.SetupDB(t)
	defer internal.TeardownDB(t, db)
	ctx := context.Background()

	attsService := attestation.NewAttestationService(
		context.Background(),
		&attestation.Config{BeaconDB: db})
	chainService := setupBeaconChain(t, db, attsService)
	deposits, privKeys := testutil.SetupInitialDeposits(t, 100, true)
	beaconState, err := state.GenesisBeaconState(deposits, 0, nil)
	if err != nil {
		t.Fatalf("Can't generate genesis state: %v", err)
	}
	genesis := b.NewGenesisBlock([]byte{})
	bodyRoot, err := ssz.HashTreeRoot(genesis.Body)
	if err != nil {
		t.Fatal(err)
	}
	beaconState.LatestStateRoots = make([][]byte, params.BeaconConfig().SlotsPerHistoricalRoot)
	beaconState.LatestBlockHeader = &pb.BeaconBlockHeader{
		Slot:       genesis.Slot,
		ParentRoot: genesis.ParentRoot,
		BodyRoot:   bodyRoot[:],
	}
	if err := chainService.beaconDB.SaveJustifiedState(beaconState); err != nil {
		t.Fatal(err)
	}
	if err := db.SaveFinalizedState(beaconState); err != nil {
		t.Fatal(err)
	}

	stateRoot, err := hashutil.HashProto(beaconState)
	if err != nil {
		t.Fatalf("Could not tree hash state: %v", err)
	}
	parentHash, genesisBlock := setupGenesisBlock(t, chainService)
	beaconState.Slot++
	if err := chainService.beaconDB.UpdateChainHead(ctx, genesisBlock, beaconState); err != nil {
		t.Fatal(err)
	}

	currentSlot := uint64(0)

	epoch := helpers.CurrentEpoch(beaconState)
	randaoReveal, err := helpers.CreateRandaoReveal(beaconState, epoch, privKeys)
	if err != nil {
		t.Fatal(err)
	}

	pendingDeposits := []*pb.Deposit{
		createPreChainStartDeposit([]byte{'F'}, beaconState.DepositIndex),
	}
	pendingDepositsData := make([][]byte, len(pendingDeposits))
	for i, pd := range pendingDeposits {
		h, err := ssz.HashTreeRoot(pd.Data)
		if err != nil {
			t.Fatal(err)
		}
		pendingDepositsData[i] = h[:]
	}
	depositTrie, err := trieutil.GenerateTrieFromItems(pendingDepositsData, int(params.BeaconConfig().DepositContractTreeDepth))
	if err != nil {
		t.Fatalf("Could not generate deposit trie: %v", err)
	}
	for i := range pendingDeposits {
		proof, err := depositTrie.MerkleProof(0)
		if err != nil {
			t.Fatalf("Could not generate proof: %v", err)
		}
		pendingDeposits[i].Proof = proof
	}
	depositRoot := depositTrie.Root()
	beaconState.LatestEth1Data.DepositRoot = depositRoot[:]
	if err := db.SaveHistoricalState(context.Background(), beaconState, parentHash); err != nil {
		t.Fatal(err)
	}

	parentRoot, err := blockutil.BlockSigningRoot(genesis)
	if err != nil {
		t.Fatal(err)
	}
	block := &pb.BeaconBlock{
		Slot:       currentSlot + 1,
		StateRoot:  stateRoot[:],
		ParentRoot: parentRoot[:],
		Body: &pb.BeaconBlockBody{
			Eth1Data: &pb.Eth1Data{
				DepositRoot: []byte("a"),
				BlockHash:   []byte("b"),
			},
			RandaoReveal: randaoReveal,
			Deposits:     pendingDeposits,
		},
	}

	beaconState.Slot--
	beaconState.DepositIndex = 0
	if err := chainService.beaconDB.SaveState(ctx, beaconState); err != nil {
		t.Fatal(err)
	}
	initBlockStateRoot(t, block, chainService)

	blockRoot, err := blockutil.BlockSigningRoot(block)
	if err != nil {
		log.Fatalf("could not hash block: %v", err)
	}

	if err := chainService.beaconDB.SaveJustifiedBlock(block); err != nil {
		t.Fatal(err)
	}
	if err := chainService.beaconDB.SaveFinalizedBlock(block); err != nil {
		t.Fatal(err)
	}

	for _, dep := range pendingDeposits {
<<<<<<< HEAD
		db.InsertPendingDeposit(chainService.ctx, dep, big.NewInt(0), [32]byte{})
=======
		db.InsertPendingDeposit(chainService.ctx, dep, big.NewInt(0), 0)
>>>>>>> f59563cf
	}

	if len(db.PendingDeposits(chainService.ctx, nil)) != len(pendingDeposits) || len(pendingDeposits) == 0 {
		t.Fatalf("Expected %d pending deposits", len(pendingDeposits))
	}

	beaconState.Slot--
	if err := chainService.beaconDB.SaveState(ctx, beaconState); err != nil {
		t.Fatal(err)
	}
	if err := db.SaveHistoricalState(context.Background(), beaconState, blockRoot); err != nil {
		t.Fatal(err)
	}
	computedState, err := chainService.ReceiveBlock(context.Background(), block)
	if err != nil {
		t.Fatal(err)
	}
	for i := 0; i < len(beaconState.ValidatorRegistry); i++ {
		pubKey := bytesutil.ToBytes48(beaconState.ValidatorRegistry[i].Pubkey)
		attsService.InsertAttestationIntoStore(pubKey, &pb.Attestation{
			Data: &pb.AttestationData{
				BeaconBlockRoot: blockRoot[:],
			}},
		)
	}
	if err := chainService.ApplyForkChoiceRule(context.Background(), block, computedState); err != nil {
		t.Fatal(err)
	}

	if len(db.PendingDeposits(chainService.ctx, nil)) != 0 {
		t.Fatalf("Expected 0 pending deposits, but there are %+v", db.PendingDeposits(chainService.ctx, nil))
	}
	testutil.AssertLogsContain(t, hook, "Executing state transition")
}

// Scenario graph: http://bit.ly/2K1k2KZ
//
//digraph G {
//    rankdir=LR;
//    node [shape="none"];
//
//    subgraph blocks {
//        rankdir=LR;
//        node [shape="box"];
//        a->b;
//        b->c;
//        c->e;
//        c->f;
//        f->g;
//        e->h;
//    }
//
//    { rank=same; 1; a;}
//    { rank=same; 2; b;}
//    { rank=same; 3; c;}
//    { rank=same; 5; e;}
//    { rank=same; 6; f;}
//    { rank=same; 7; g;}
//    { rank=same; 8; h;}
//
//    1->2->3->4->5->6->7->8->9[arrowhead=none];
//}
func TestReceiveBlock_OnChainSplit(t *testing.T) {
	// The scenario to test is that we think that the canonical head is block H
	// and then we receive block G. We don't have block F, so we request it. Then
	// we process F, the G. The expected behavior is that we load the historical
	// state from slot 3 where the common ancestor block C is present.

	db := internal.SetupDB(t)
	defer internal.TeardownDB(t, db)
	ctx := context.Background()

	chainService := setupBeaconChain(t, db, nil)
	deposits, privKeys := testutil.SetupInitialDeposits(t, 100, true)
	beaconState, err := state.GenesisBeaconState(deposits, 0, nil)
	if err != nil {
		t.Fatalf("Can't generate genesis state: %v", err)
	}
	genesis := b.NewGenesisBlock([]byte{})
	bodyRoot, err := ssz.HashTreeRoot(genesis.Body)
	if err != nil {
		t.Fatal(err)
	}
	beaconState.LatestStateRoots = make([][]byte, params.BeaconConfig().SlotsPerHistoricalRoot)
	beaconState.LatestBlockHeader = &pb.BeaconBlockHeader{
		Slot:       genesis.Slot,
		ParentRoot: genesis.ParentRoot,
		BodyRoot:   bodyRoot[:],
	}
	stateRoot, err := hashutil.HashProto(beaconState)
	if err != nil {
		t.Fatalf("Could not tree hash state: %v", err)
	}
	_, genesisBlock := setupGenesisBlock(t, chainService)
	if err := db.UpdateChainHead(ctx, genesisBlock, beaconState); err != nil {
		t.Fatal(err)
	}
	if err := db.SaveFinalizedState(beaconState); err != nil {
		t.Fatal(err)
	}
	genesisSlot := uint64(0)

	parentRoot, err := blockutil.BlockSigningRoot(genesisBlock)
	if err != nil {
		t.Fatal(err)
	}
	epoch := helpers.CurrentEpoch(beaconState)
	randaoReveal, err := helpers.CreateRandaoReveal(beaconState, epoch, privKeys)
	if err != nil {
		t.Fatal(err)
	}

	// Top chain slots (see graph)
	blockSlots := []uint64{1, 2, 3, 5, 8}
	for _, slot := range blockSlots {
		block := &pb.BeaconBlock{
			Slot:       genesisSlot + slot,
			StateRoot:  stateRoot[:],
			ParentRoot: parentRoot[:],
			Body: &pb.BeaconBlockBody{
				Eth1Data:     &pb.Eth1Data{},
				RandaoReveal: randaoReveal,
			},
		}
		initBlockStateRoot(t, block, chainService)
		computedState, err := chainService.ReceiveBlock(ctx, block)
		if err != nil {
			t.Fatal(err)
		}
		stateRoot, err = hashutil.HashProto(computedState)
		if err != nil {
			t.Fatal(err)
		}
		if err = db.SaveBlock(block); err != nil {
			t.Fatal(err)
		}
		if err = db.UpdateChainHead(ctx, block, computedState); err != nil {
			t.Fatal(err)
		}
		parentRoot, err = blockutil.BlockSigningRoot(block)
		if err != nil {
			t.Fatal(err)
		}
	}

	// Common ancestor is block at slot 3
	commonAncestor, err := db.CanonicalBlockBySlot(ctx, genesisSlot+3)
	if err != nil {
		t.Fatal(err)
	}

	parentRoot, err = blockutil.BlockSigningRoot(commonAncestor)
	if err != nil {
		t.Fatal(err)
	}

	beaconState, err = db.HistoricalStateFromSlot(ctx, commonAncestor.Slot, parentRoot)
	if err != nil {
		t.Fatal(err)
	}
	stateRoot, err = hashutil.HashProto(beaconState)
	if err != nil {
		t.Fatal(err)
	}

	epoch = helpers.CurrentEpoch(beaconState)
	randaoReveal, err = helpers.CreateRandaoReveal(beaconState, epoch, privKeys)
	if err != nil {
		t.Fatal(err)
	}

	// Then we receive the block `f` from slot 6
	blockF := &pb.BeaconBlock{
		Slot:       genesisSlot + 6,
		ParentRoot: parentRoot[:],
		StateRoot:  stateRoot[:],
		Body: &pb.BeaconBlockBody{
			Eth1Data:     &pb.Eth1Data{},
			RandaoReveal: randaoReveal,
		},
	}
	rootF, _ := blockutil.BlockSigningRoot(blockF)
	if err := db.SaveHistoricalState(ctx, beaconState, rootF); err != nil {
		t.Fatal(err)
	}

	initBlockStateRoot(t, blockF, chainService)
	computedState, err := chainService.ReceiveBlock(ctx, blockF)
	if err != nil {
		t.Fatal(err)
	}

	stateRoot, err = hashutil.HashProto(computedState)
	if err != nil {
		t.Fatal(err)
	}

	if err := db.SaveBlock(blockF); err != nil {
		t.Fatal(err)
	}

	parentRoot, err = blockutil.BlockSigningRoot(blockF)
	if err != nil {
		t.Fatal(err)
	}

	epoch = helpers.CurrentEpoch(beaconState)
	randaoReveal, err = helpers.CreateRandaoReveal(beaconState, epoch, privKeys)
	if err != nil {
		t.Fatal(err)
	}

	// Then we apply block `g` from slot 7
	blockG := &pb.BeaconBlock{
		Slot:       genesisSlot + 7,
		ParentRoot: parentRoot[:],
		StateRoot:  stateRoot[:],
		Body: &pb.BeaconBlockBody{
			Eth1Data:     &pb.Eth1Data{},
			RandaoReveal: randaoReveal,
		},
	}
	initBlockStateRoot(t, blockG, chainService)

	computedState, err = chainService.ReceiveBlock(ctx, blockG)
	if err != nil {
		t.Fatal(err)
	}

	if computedState.Slot != blockG.Slot {
		t.Errorf("Unexpect state slot %d, wanted %d", computedState.Slot, blockG.Slot)
	}
}

func TestIsBlockReadyForProcessing_ValidBlock(t *testing.T) {
	db := internal.SetupDB(t)
	defer internal.TeardownDB(t, db)
	ctx := context.Background()

	chainService := setupBeaconChain(t, db, nil)
	unixTime := uint64(time.Now().Unix())
	deposits, privKeys := testutil.SetupInitialDeposits(t, 100, true)
	if err := db.InitializeState(context.Background(), unixTime, deposits, nil); err != nil {
		t.Fatalf("Could not initialize beacon state to disk: %v", err)
	}
	beaconState, err := db.HeadState(ctx)
	if err != nil {
		t.Fatalf("Can't get genesis state: %v", err)
	}
	genesis := b.NewGenesisBlock([]byte{})
	bodyRoot, err := ssz.HashTreeRoot(genesis.Body)
	if err != nil {
		t.Fatal(err)
	}
	beaconState.LatestStateRoots = make([][]byte, params.BeaconConfig().SlotsPerHistoricalRoot)
	beaconState.LatestBlockHeader = &pb.BeaconBlockHeader{
		Slot:       genesis.Slot,
		ParentRoot: genesis.ParentRoot,
		BodyRoot:   bodyRoot[:],
	}
	block := &pb.BeaconBlock{
		ParentRoot: []byte{'a'},
	}

	if err := chainService.VerifyBlockValidity(ctx, block, beaconState); err == nil {
		t.Fatal("block processing succeeded despite block having no parent saved")
	}

	beaconState.Slot = 10

	stateRoot, err := hashutil.HashProto(beaconState)
	if err != nil {
		t.Fatalf("Could not tree hash state: %v", err)
	}
	if err := chainService.beaconDB.SaveBlock(genesis); err != nil {
		t.Fatalf("cannot save block: %v", err)
	}
	parentRoot, err := blockutil.BlockSigningRoot(genesis)
	if err != nil {
		t.Fatalf("unable to get root of canonical head: %v", err)
	}

	beaconState.LatestEth1Data = &pb.Eth1Data{
		DepositRoot: []byte{2},
		BlockHash:   []byte{3},
	}
	beaconState.Slot = 0

	currentSlot := uint64(1)

	epoch := helpers.CurrentEpoch(beaconState)
	randaoReveal, err := helpers.CreateRandaoReveal(beaconState, epoch, privKeys)
	if err != nil {
		t.Fatal(err)
	}

	block2 := &pb.BeaconBlock{
		Slot:       currentSlot,
		StateRoot:  stateRoot[:],
		ParentRoot: parentRoot[:],
		Body: &pb.BeaconBlockBody{
			Eth1Data: &pb.Eth1Data{
				DepositRoot: []byte("a"),
				BlockHash:   []byte("b"),
			},
			RandaoReveal: randaoReveal,
			Attestations: []*pb.Attestation{{
				AggregationBitfield: []byte{128, 0, 0, 0, 0, 0, 0, 0, 0, 0, 0, 0, 0, 0, 0, 0,
					0, 0, 0, 0, 0, 0, 0, 0, 0, 0, 0, 0, 0, 0, 0, 0},
				Data: &pb.AttestationData{
					SourceRoot: parentRoot[:],
					Crosslink: &pb.Crosslink{
						Shard: 960,
					},
				},
			}},
		},
	}

	if err := chainService.VerifyBlockValidity(ctx, block2, beaconState); err != nil {
		t.Fatalf("block processing failed despite being a valid block: %v", err)
	}
}

func TestDeleteValidatorIdx_DeleteWorks(t *testing.T) {
	db := internal.SetupDB(t)
	defer internal.TeardownDB(t, db)
	epoch := uint64(2)
	v.InsertActivatedIndices(epoch+1, []uint64{0, 1, 2})
	v.InsertExitedVal(epoch+1, []uint64{0, 2})
	var validators []*pb.Validator
	for i := 0; i < 3; i++ {
		pubKeyBuf := make([]byte, params.BeaconConfig().BLSPubkeyLength)
		binary.PutUvarint(pubKeyBuf, uint64(i))
		validators = append(validators, &pb.Validator{
			Pubkey: pubKeyBuf,
		})
	}
	state := &pb.BeaconState{
		ValidatorRegistry: validators,
		Slot:              epoch * params.BeaconConfig().SlotsPerEpoch,
	}
	chainService := setupBeaconChain(t, db, nil)
	if err := chainService.saveValidatorIdx(state); err != nil {
		t.Fatalf("Could not save validator idx: %v", err)
	}
	if err := chainService.deleteValidatorIdx(state); err != nil {
		t.Fatalf("Could not delete validator idx: %v", err)
	}
	wantedIdx := uint64(1)
	idx, err := chainService.beaconDB.ValidatorIndex(validators[wantedIdx].Pubkey)
	if err != nil {
		t.Fatalf("Could not get validator index: %v", err)
	}
	if wantedIdx != idx {
		t.Errorf("Wanted: %d, got: %d", wantedIdx, idx)
	}

	wantedIdx = uint64(2)
	if chainService.beaconDB.HasValidator(validators[wantedIdx].Pubkey) {
		t.Errorf("Validator index %d should have been deleted", wantedIdx)
	}
	if v.ExitedValFromEpoch(epoch) != nil {
		t.Errorf("Activated validators mapping for epoch %d still there", epoch)
	}
}

func TestSaveValidatorIdx_SaveRetrieveWorks(t *testing.T) {
	db := internal.SetupDB(t)
	defer internal.TeardownDB(t, db)
	epoch := uint64(1)
	v.InsertActivatedIndices(epoch+1, []uint64{0, 1, 2})
	var validators []*pb.Validator
	for i := 0; i < 3; i++ {
		pubKeyBuf := make([]byte, params.BeaconConfig().BLSPubkeyLength)
		binary.PutUvarint(pubKeyBuf, uint64(i))
		validators = append(validators, &pb.Validator{
			Pubkey: pubKeyBuf,
		})
	}
	state := &pb.BeaconState{
		ValidatorRegistry: validators,
		Slot:              epoch * params.BeaconConfig().SlotsPerEpoch,
	}
	chainService := setupBeaconChain(t, db, nil)
	if err := chainService.saveValidatorIdx(state); err != nil {
		t.Fatalf("Could not save validator idx: %v", err)
	}

	wantedIdx := uint64(2)
	idx, err := chainService.beaconDB.ValidatorIndex(validators[wantedIdx].Pubkey)
	if err != nil {
		t.Fatalf("Could not get validator index: %v", err)
	}
	if wantedIdx != idx {
		t.Errorf("Wanted: %d, got: %d", wantedIdx, idx)
	}

	if v.ActivatedValFromEpoch(epoch) != nil {
		t.Errorf("Activated validators mapping for epoch %d still there", epoch)
	}
}

func TestSaveValidatorIdx_IdxNotInState(t *testing.T) {
	db := internal.SetupDB(t)
	defer internal.TeardownDB(t, db)
	epoch := uint64(100)

	// Tried to insert 5 active indices to DB with only 3 validators in state
	v.InsertActivatedIndices(epoch+1, []uint64{0, 1, 2, 3, 4})
	var validators []*pb.Validator
	for i := 0; i < 3; i++ {
		pubKeyBuf := make([]byte, params.BeaconConfig().BLSPubkeyLength)
		binary.PutUvarint(pubKeyBuf, uint64(i))
		validators = append(validators, &pb.Validator{
			Pubkey: pubKeyBuf,
		})
	}
	state := &pb.BeaconState{
		ValidatorRegistry: validators,
		Slot:              epoch * params.BeaconConfig().SlotsPerEpoch,
	}
	chainService := setupBeaconChain(t, db, nil)
	if err := chainService.saveValidatorIdx(state); err != nil {
		t.Fatalf("Could not save validator idx: %v", err)
	}

	wantedIdx := uint64(2)
	idx, err := chainService.beaconDB.ValidatorIndex(validators[wantedIdx].Pubkey)
	if err != nil {
		t.Fatalf("Could not get validator index: %v", err)
	}
	if wantedIdx != idx {
		t.Errorf("Wanted: %d, got: %d", wantedIdx, idx)
	}

	if v.ActivatedValFromEpoch(epoch) != nil {
		t.Errorf("Activated validators mapping for epoch %d still there", epoch)
	}

	// Verify the skipped validators are included in the next epoch
	if !reflect.DeepEqual(v.ActivatedValFromEpoch(epoch+2), []uint64{3, 4}) {
		t.Error("Did not get wanted validator from activation queue")
	}
}<|MERGE_RESOLUTION|>--- conflicted
+++ resolved
@@ -575,11 +575,7 @@
 	}
 
 	for _, dep := range pendingDeposits {
-<<<<<<< HEAD
-		db.InsertPendingDeposit(chainService.ctx, dep, big.NewInt(0), [32]byte{})
-=======
-		db.InsertPendingDeposit(chainService.ctx, dep, big.NewInt(0), 0)
->>>>>>> f59563cf
+		db.InsertPendingDeposit(chainService.ctx, dep, big.NewInt(0), 0, [32]byte{})
 	}
 
 	if len(db.PendingDeposits(chainService.ctx, nil)) != len(pendingDeposits) || len(pendingDeposits) == 0 {
