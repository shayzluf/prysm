--- conflicted
+++ resolved
@@ -303,17 +303,6 @@
 // discard the attestation if we have gotten before, send it to attestation
 // pool if we have not.
 func (rs *RegularSync) receiveAttestation(msg p2p.Message) {
-<<<<<<< HEAD
-	attestation := msg.Data.(*pb.Attestation)
-	h, err := hashutil.HashProto(attestation)
-	if err != nil {
-		log.Errorf("Could not hash attestation: %v", err)
-		return
-	}
-
-	if rs.db.HasAttestation(h) {
-		log.Debugf("Received, skipping attestation #%x", h)
-=======
 	ctx, receiveAttestationSpan := trace.StartSpan(msg.Ctx, "RegularSync_receiveAttestation")
 	defer receiveAttestationSpan.End()
 
@@ -340,7 +329,6 @@
 	if attestation.Data.Slot < finalizedSlot {
 		log.Debugf("Skipping received attestation with slot smaller than last finalized slot, %d < %d",
 			attestation.Data.Slot, finalizedSlot)
->>>>>>> c9bfa521
 		return
 	}
 
