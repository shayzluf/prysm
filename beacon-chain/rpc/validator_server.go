package rpc

import (
	"context"
	"fmt"

	"github.com/prysmaticlabs/prysm/beacon-chain/core/helpers"
	v "github.com/prysmaticlabs/prysm/beacon-chain/core/validators"
	"github.com/prysmaticlabs/prysm/beacon-chain/db"
	pb "github.com/prysmaticlabs/prysm/proto/beacon/rpc/v1"
	"github.com/prysmaticlabs/prysm/shared/params"
)

// ValidatorServer defines a server implementation of the gRPC Validator service,
// providing RPC endpoints for obtaining validator assignments per epoch, the slots
// and shards in which particular validators need to perform their responsibilities,
// and more.
type ValidatorServer struct {
	beaconDB *db.BeaconDB
}

// ValidatorIndex is called by a validator to get its index location that corresponds
// to the attestation bit fields.
func (vs *ValidatorServer) ValidatorIndex(ctx context.Context, req *pb.ValidatorIndexRequest) (*pb.ValidatorIndexResponse, error) {
	beaconState, err := vs.beaconDB.State()
	if err != nil {
		return nil, fmt.Errorf("could not get beacon state: %v", err)
	}
	index, err := v.ValidatorIdx(
		req.PublicKey,
		beaconState.ValidatorRegistry,
	)
	if err != nil {
		return nil, fmt.Errorf("could not get validator index: %v", err)
	}
	return &pb.ValidatorIndexResponse{Index: index}, nil
}

// ValidatorEpochAssignments fetches an assignment object for a validator by public key
// such as the slot the validator needs to attest in during the epoch as well as a slot
// in which the validator may need to propose during the epoch in addition to the assigned shard.
func (vs *ValidatorServer) ValidatorEpochAssignments(
	ctx context.Context,
	req *pb.ValidatorEpochAssignmentsRequest,
) (*pb.ValidatorEpochAssignmentsResponse, error) {
	if len(req.PublicKey) != 48 {
		return nil, fmt.Errorf("expected 48 byte public key, received %d", len(req.PublicKey))
	}
	beaconState, err := vs.beaconDB.State()
	if err != nil {
		return nil, fmt.Errorf("could not get beacon state: %v", err)
	}
	validatorIndex, err := v.ValidatorIdx(req.PublicKey, beaconState.ValidatorRegistry)
	if err != nil {
		return nil, fmt.Errorf("could not get active validator index: %v", err)
	}
	var shard uint64
	var attesterSlot uint64
	var proposerSlot uint64

<<<<<<< HEAD
	for i := req.EpochStart; i < req.EpochStart+params.BeaconConfig().EpochLength; i++ {
		crossLinkCommittees, err := helpers.CrosslinkCommitteesAtSlot(beaconState, i, false)
=======
	for slot := req.EpochStart; slot < req.EpochStart+params.BeaconConfig().EpochLength; slot++ {
		crossLinkCommittees, err := v.CrosslinkCommitteesAtSlot(beaconState, slot)
>>>>>>> 79eb9a52
		if err != nil {
			return nil, err
		}
		proposerIndex, err := v.BeaconProposerIdx(beaconState, slot)
		if err != nil {
			return nil, err
		}
		if proposerIndex == validatorIndex {
			proposerSlot = slot
		}
		for _, committee := range crossLinkCommittees {
			for _, idx := range committee.Committee {
				if idx == validatorIndex {
					attesterSlot = slot
					shard = committee.Shard
				}
			}
		}
	}
	return &pb.ValidatorEpochAssignmentsResponse{
		Assignment: &pb.Assignment{
			PublicKey:    req.PublicKey,
			Shard:        shard,
			AttesterSlot: attesterSlot,
			ProposerSlot: proposerSlot,
		},
	}, nil
}<|MERGE_RESOLUTION|>--- conflicted
+++ resolved
@@ -58,13 +58,8 @@
 	var attesterSlot uint64
 	var proposerSlot uint64
 
-<<<<<<< HEAD
-	for i := req.EpochStart; i < req.EpochStart+params.BeaconConfig().EpochLength; i++ {
-		crossLinkCommittees, err := helpers.CrosslinkCommitteesAtSlot(beaconState, i, false)
-=======
 	for slot := req.EpochStart; slot < req.EpochStart+params.BeaconConfig().EpochLength; slot++ {
-		crossLinkCommittees, err := v.CrosslinkCommitteesAtSlot(beaconState, slot)
->>>>>>> 79eb9a52
+		crossLinkCommittees, err := helpers.CrosslinkCommitteesAtSlot(beaconState, slot, false)
 		if err != nil {
 			return nil, err
 		}
