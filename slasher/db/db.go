package db

import (
	"os"
	"path"
	"time"

	"github.com/boltdb/bolt"
	"github.com/pkg/errors"
	"github.com/sirupsen/logrus"
)

<<<<<<< HEAD
var log = logrus.WithField("prefix", "beacondb")
=======
var log = logrus.WithField("prefix", "slasherDB")
>>>>>>> 1a94ef12

// Store defines an implementation of the Prysm Database interface
// using BoltDB as the underlying persistent kv-store for eth2.
type Store struct {
	db           *bolt.DB
	databasePath string
}

// Close closes the underlying boltdb database.
func (db *Store) Close() error {
	return db.db.Close()
}

func (db *Store) update(fn func(*bolt.Tx) error) error {
	return db.db.Update(fn)
}
func (db *Store) batch(fn func(*bolt.Tx) error) error {
	return db.db.Batch(fn)
}
func (db *Store) view(fn func(*bolt.Tx) error) error {
	return db.db.View(fn)
}

// NewDB initializes a new DB.
func NewDB(dirPath string) (*Store, error) {
	return NewKVStore(dirPath)
}

// ClearDB removes the previously stored directory at the data directory.
func (db *Store) ClearDB() error {
	if _, err := os.Stat(db.databasePath); os.IsNotExist(err) {
		return nil
	}
	return os.RemoveAll(db.databasePath)
}

// DatabasePath at which this database writes files.
func (db *Store) DatabasePath() string {
	return db.databasePath
}

func createBuckets(tx *bolt.Tx, buckets ...[]byte) error {
	for _, bucket := range buckets {
		if _, err := tx.CreateBucketIfNotExists(bucket); err != nil {
			return err
		}
	}
	return nil
}

// NewKVStore initializes a new boltDB key-value store at the directory
// path specified, creates the kv-buckets based on the schema, and stores
// an open connection db object as a property of the Store struct.
func NewKVStore(dirPath string) (*Store, error) {
	if err := os.MkdirAll(dirPath, 0700); err != nil {
		return nil, err
	}
	datafile := path.Join(dirPath, "slasher.db")
	boltDB, err := bolt.Open(datafile, 0600, &bolt.Options{Timeout: 1 * time.Second})
	if err != nil {
		if err == bolt.ErrTimeout {
			return nil, errors.New("cannot obtain database lock, database may be in use by another process")
		}
		return nil, err
	}

	kv := &Store{db: boltDB, databasePath: dirPath}

	if err := kv.db.Update(func(tx *bolt.Tx) error {
		return createBuckets(
			tx,
			historicIndexedAttestationsBucket,
			historicBlockHeadersBucket,
			indexedAttestationsIndicesBucket,
		)
	}); err != nil {
		return nil, err
	}

	return kv, err
}<|MERGE_RESOLUTION|>--- conflicted
+++ resolved
@@ -10,11 +10,7 @@
 	"github.com/sirupsen/logrus"
 )
 
-<<<<<<< HEAD
-var log = logrus.WithField("prefix", "beacondb")
-=======
 var log = logrus.WithField("prefix", "slasherDB")
->>>>>>> 1a94ef12
 
 // Store defines an implementation of the Prysm Database interface
 // using BoltDB as the underlying persistent kv-store for eth2.
